--- conflicted
+++ resolved
@@ -7,14 +7,12 @@
         android:id="@+id/action_queue_add"
         android:title="@string/lbl_queue_add" />
     <item
-<<<<<<< HEAD
-        android:id="@+id/action_share"
-        android:title="@string/lbl_share" />
-=======
         android:id="@+id/action_rename"
         android:title="@string/lbl_rename" />
->>>>>>> c0001e0a
     <item
         android:id="@+id/action_delete"
         android:title="@string/lbl_delete" />
+    <item
+        android:id="@+id/action_share"
+        android:title="@string/lbl_share" />
 </menu>