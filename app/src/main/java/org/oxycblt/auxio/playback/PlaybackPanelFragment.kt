--- conflicted
+++ resolved
@@ -110,7 +110,6 @@
             }
         }
 
-<<<<<<< HEAD
         // cover carousel adapter
         coverAdapter = PlaybackPagerAdapter(this, viewLifecycleOwner)
         binding.playbackCoverPager.apply {
@@ -118,12 +117,12 @@
             registerOnPageChangeCallback(OnCoverChangedCallback(queueModel))
             val recycler = VP_RECYCLER_FIELD.get(this@apply) as RecyclerView
             recycler.isNestedScrollingEnabled = false
-=======
+        }
         // Set up marquee on song information, alongside click handlers that navigate to each
         // respective item.
         binding.playbackSong.apply {
             isSelected = true
-            setOnClickListener { playbackModel.song.value?.let(detailModel::showAlbum) }
+            setOnClickListener { navigateToCurrentSong() }
         }
         binding.playbackArtist.apply {
             isSelected = true
@@ -132,7 +131,6 @@
         binding.playbackAlbum.apply {
             isSelected = true
             setOnClickListener { navigateToCurrentAlbum() }
->>>>>>> ad672ed9
         }
 
         binding.playbackSeekBar.listener = this
@@ -152,12 +150,8 @@
         collectImmediately(playbackModel.repeatMode, ::updateRepeat)
         collectImmediately(playbackModel.isPlaying, ::updatePlaying)
         collectImmediately(playbackModel.isShuffled, ::updateShuffled)
-<<<<<<< HEAD
         collectImmediately(queueModel.queue, ::updateQueue)
         collectImmediately(queueModel.index, ::updateQueuePosition)
-        collect(detailModel.toShow.flow, ::handleShow)
-=======
->>>>>>> ad672ed9
     }
 
     override fun onDestroyBinding(binding: FragmentPlaybackPanelBinding) {
@@ -243,32 +237,11 @@
         requireBinding().playbackShuffle.isActivated = isShuffled
     }
 
-<<<<<<< HEAD
-    private fun handleShow(show: Show?) {
-        when (show) {
-            is Show.SongAlbumDetails,
-            is Show.ArtistDetails,
-            is Show.AlbumDetails -> playbackModel.openMain()
-            is Show.SongDetails,
-            is Show.SongArtistDecision,
-            is Show.AlbumArtistDecision,
-            is Show.GenreDetails,
-            is Show.PlaylistDetails,
-            null -> {}
-        }
-    }
-
     override fun navigateToCurrentSong() {
-        playbackModel.song.value?.let {
-            detailModel.showAlbum(it)
-            playbackModel.openMain()
-        }
+        playbackModel.song.value?.let(detailModel::showAlbum)
     }
 
     override fun navigateToCurrentArtist() {
-=======
-    private fun navigateToCurrentArtist() {
->>>>>>> ad672ed9
         playbackModel.song.value?.let(detailModel::showArtist)
     }
 
