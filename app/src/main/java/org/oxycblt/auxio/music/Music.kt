/*
 * Copyright (c) 2023 Auxio Project
 * Music.kt is part of Auxio.
 *
 * This program is free software: you can redistribute it and/or modify
 * it under the terms of the GNU General Public License as published by
 * the Free Software Foundation, either version 3 of the License, or
 * (at your option) any later version.
 *
 * This program is distributed in the hope that it will be useful,
 * but WITHOUT ANY WARRANTY; without even the implied warranty of
 * MERCHANTABILITY or FITNESS FOR A PARTICULAR PURPOSE.  See the
 * GNU General Public License for more details.
 *
 * You should have received a copy of the GNU General Public License
 * along with this program.  If not, see <https://www.gnu.org/licenses/>.
 */
 
package org.oxycblt.auxio.music

import android.content.Context
import android.net.Uri
import android.os.Parcelable
import androidx.room.TypeConverter
import java.text.CollationKey
import java.text.Collator
import java.util.UUID
import kotlin.math.max
import kotlinx.parcelize.IgnoredOnParcel
import kotlinx.parcelize.Parcelize
import org.oxycblt.auxio.list.Item
import org.oxycblt.auxio.music.fs.MimeType
import org.oxycblt.auxio.music.fs.Path
import org.oxycblt.auxio.music.metadata.Date
import org.oxycblt.auxio.music.metadata.Disc
import org.oxycblt.auxio.music.metadata.ReleaseType
import org.oxycblt.auxio.util.concatLocalized
import org.oxycblt.auxio.util.toUuidOrNull

/**
 * Abstract music data. This contains universal information about all concrete music
 * implementations, such as identification information and names.
 *
 * @author Alexander Capehart (OxygenCobalt)
 */
sealed interface Music : Item {
    /**
     * A unique identifier for this music item.
     *
     * @see UID
     */
    val uid: UID

    /**
     * The raw name of this item as it was extracted from the file-system. Will be null if the
     * item's name is unknown. When showing this item in a UI, avoid this in favor of [resolveName].
     */
    val rawName: String?

    /**
     * Returns a name suitable for use in the app UI. This should be favored over [rawName] in
     * nearly all cases.
     *
     * @param context [Context] required to obtain placeholder text or formatting information.
     * @return A human-readable string representing the name of this music. In the case that the
     *   item does not have a name, an analogous "Unknown X" name is returned.
     */
    fun resolveName(context: Context): String

    /**
     * The raw sort name of this item as it was extracted from the file-system. This can be used not
     * only when sorting music, but also trying to locate music based on a fuzzy search by the user.
     * Will be null if the item has no known sort name.
     */
    val rawSortName: String?

    /**
     * A black-box value derived from [rawSortName] and [rawName] that can be used for user-friendly
     * sorting in the context of music. This should be preferred over [rawSortName] in most cases.
     * Null if there are no [rawName] or [rawSortName] values to build on.
     */
    val sortName: SortName?

    /**
     * A unique identifier for a piece of music.
     *
     * [UID] enables a much cheaper and more reliable form of differentiating music, derived from
     * either internal app information or the MusicBrainz ID spec. Using this enables several
     * improvements to music management in this app, including:
     * - Proper differentiation of identical music. It's common for large, well-tagged libraries to
     *   have functionally duplicate items that are differentiated with MusicBrainz IDs, and so
     *   [UID] allows us to properly differentiate between these in the app.
     * - Better music persistence between restarts. Whereas directly storing song names would be
     *   prone to collisions, and storing MediaStore IDs would drift rapidly as the music library
     *   changes, [UID] enables a much stronger form of persistence given it's unique link to a
     *   specific files metadata configuration, which is unlikely to collide with another item or
     *   drift as the music library changes.
     *
     * Note: Generally try to use [UID] as a black box that can only be read, written, and compared.
     * It will not be fun if you try to manipulate it in any other manner.
     *
     * @author Alexander Capehart (OxygenCobalt)
     */
    @Parcelize
    class UID
    private constructor(
        private val format: Format,
        private val mode: MusicMode,
        private val uuid: UUID
    ) : Parcelable {
        // Cache the hashCode for HashMap efficiency.
        @IgnoredOnParcel private var hashCode = format.hashCode()

        init {
            hashCode = 31 * hashCode + mode.hashCode()
            hashCode = 31 * hashCode + uuid.hashCode()
        }

        override fun hashCode() = hashCode

        override fun equals(other: Any?) =
            other is UID && format == other.format && mode == other.mode && uuid == other.uuid

        override fun toString() = "${format.namespace}:${mode.intCode.toString(16)}-$uuid"

        /**
         * Internal marker of [Music.UID] format type.
         *
         * @param namespace Namespace to use in the [Music.UID]'s string representation.
         */
        private enum class Format(val namespace: String) {
            /** @see auxio */
            AUXIO("org.oxycblt.auxio"),

            /** @see musicBrainz */
            MUSICBRAINZ("org.musicbrainz")
        }

        object TypeConverters {
            /** @see [Music.UID.toString] */
            @TypeConverter fun fromMusicUID(uid: UID?) = uid?.toString()

            /** @see [Music.UID.fromString] */
            @TypeConverter fun toMusicUid(string: String?) = string?.let(UID::fromString)
        }

        companion object {
            /**
             * Creates an Auxio-style [UID] with a [UUID] generated by internal Auxio code.
             *
             * @param mode The analogous [MusicMode] of the item that created this [UID].
             * @param uuid The generated [UUID] for this item.
             * @return A new auxio-style [UID].
             */
            fun auxio(mode: MusicMode, uuid: UUID) = UID(Format.AUXIO, mode, uuid)

            /**
             * Creates a MusicBrainz-style [UID] with a [UUID] derived from the MusicBrainz ID
             * extracted from a file.
             *
             * @param mode The analogous [MusicMode] of the item that created this [UID].
             * @param mbid The analogous MusicBrainz ID for this item that was extracted from a
             *   file.
             * @return A new MusicBrainz-style [UID].
             */
            fun musicBrainz(mode: MusicMode, mbid: UUID) = UID(Format.MUSICBRAINZ, mode, mbid)

            /**
             * Convert a [UID]'s string representation back into a concrete [UID] instance.
             *
             * @param uid The [UID]'s string representation, formatted as
             *   `format_namespace:music_mode_int-uuid`.
             * @return A [UID] converted from the string representation, or null if the string
             *   representation was invalid.
             */
            fun fromString(uid: String): UID? {
                val split = uid.split(':', limit = 2)
                if (split.size != 2) {
                    return null
                }

                val format =
                    when (split[0]) {
                        Format.AUXIO.namespace -> Format.AUXIO
                        Format.MUSICBRAINZ.namespace -> Format.MUSICBRAINZ
                        else -> return null
                    }

                val ids = split[1].split('-', limit = 2)
                if (ids.size != 2) {
                    return null
                }

                val mode =
                    MusicMode.fromIntCode(ids[0].toIntOrNull(16) ?: return null) ?: return null
                val uuid = ids[1].toUuidOrNull() ?: return null
                return UID(format, mode, uuid)
            }
        }
    }
}

/**
 * An abstract grouping of [Song]s and other [Music] data.
 *
 * @author Alexander Capehart (OxygenCobalt)
 */
sealed interface MusicParent : Music {
    /** The child [Song]s of this [MusicParent]. */
    val songs: List<Song>
}

/**
 * A song.
 *
 * @author Alexander Capehart (OxygenCobalt)
 */
interface Song : Music {
    /** The track number. Will be null if no valid track number was present in the metadata. */
    val track: Int?
    /** The [Disc] number. Will be null if no valid disc number was present in the metadata. */
    val disc: Disc?
    /** The release [Date]. Will be null if no valid date was present in the metadata. */
    val date: Date?
    /**
     * The URI to the audio file that this instance was created from. This can be used to access the
     * audio file in a way that is scoped-storage-safe.
     */
    val uri: Uri
    /**
     * The [Path] to this audio file. This is only intended for display, [uri] should be favored
     * instead for accessing the audio file.
     */
    val path: Path
    /** The [MimeType] of the audio file. Only intended for display. */
    val mimeType: MimeType
    /** The size of the audio file, in bytes. */
    val size: Long
    /** The duration of the audio file, in milliseconds. */
    val durationMs: Long
    /** The date the audio file was added to the device, as a unix epoch timestamp. */
    val dateAdded: Long
    /**
     * The parent [Album]. If the metadata did not specify an album, it's parent directory is used
     * instead.
     */
    val album: Album
    /**
     * The parent [Artist]s of this [Song]. Is often one, but there can be multiple if more than one
     * [Artist] name was specified in the metadata. Unliked [Album], artists are prioritized for
     * this field.
     */
    val artists: List<Artist>
    /**
     * The parent [Genre]s of this [Song]. Is often one, but there can be multiple if more than one
     * [Genre] name was specified in the metadata.
     */
    val genres: List<Genre>
}

/**
 * An abstract release group. While it may be called an album, it encompasses other types of
 * releases like singles, EPs, and compilations.
 *
 * @author Alexander Capehart (OxygenCobalt)
 */
interface Album : MusicParent {
    /** The [Date.Range] that [Song]s in the [Album] were released. */
    val dates: Date.Range?
    /**
     * The [ReleaseType] of this album, signifying the type of release it actually is. Defaults to
     * [ReleaseType.Album].
     */
    val releaseType: ReleaseType
    /**
     * The URI to a MediaStore-provided album cover. These images will be fast to load, but at the
     * cost of image quality.
     */
    val coverUri: Uri
    /** The duration of all songs in the album, in milliseconds. */
    val durationMs: Long
    /** The earliest date a song in this album was added, as a unix epoch timestamp. */
    val dateAdded: Long
    /**
     * The parent [Artist]s of this [Album]. Is often one, but there can be multiple if more than
     * one [Artist] name was specified in the metadata of the [Song]'s. Unlike [Song], album artists
     * are prioritized for this field.
     */
    val artists: List<Artist>
}

/**
 * An abstract artist. These are actually a combination of the artist and album artist tags from
 * within the library, derived from [Song]s and [Album]s respectively.
 *
 * @author Alexander Capehart (OxygenCobalt)
 */
interface Artist : MusicParent {
    /**
     * All of the [Album]s this artist is credited to. Note that any [Song] credited to this artist
     * will have it's [Album] considered to be "indirectly" linked to this [Artist], and thus
     * included in this list.
     */
    val albums: List<Album>
    /**
     * The duration of all [Song]s in the artist, in milliseconds. Will be null if there are no
     * songs.
     */
    val durationMs: Long?
    /**
     * Whether this artist is considered a "collaborator", i.e it is not directly credited on any
     * [Album].
     */
    val isCollaborator: Boolean
    /** The [Genre]s of this artist. */
    val genres: List<Genre>
}

/**
 * A genre.
 *
 * @author Alexander Capehart (OxygenCobalt)
 */
interface Genre : MusicParent {
    /** The albums indirectly linked to by the [Song]s of this [Genre]. */
    val albums: List<Album>
    /** The artists indirectly linked to by the [Artist]s of this [Genre]. */
    val artists: List<Artist>
    /** The total duration of the songs in this genre, in milliseconds. */
    val durationMs: Long
}

/**
 * A playlist.
 *
 * @author Alexander Capehart (OxygenCobalt)
 */
interface Playlist : MusicParent {
    /** The albums indirectly linked to by the [Song]s of this [Playlist]. */
    val albums: List<Album>
    /** The total duration of the songs in this genre, in milliseconds. */
    val durationMs: Long
}

/**
 * A black-box datatype for a variation of music names that is suitable for music-oriented sorting.
 * It will automatically handle articles like "The" and numeric components like "An".
 *
 * @author Alexander Capehart (OxygenCobalt)
 */
class SortName(name: String, musicSettings: MusicSettings) : Comparable<SortName> {
    private val collationKey: CollationKey
    val thumbString: String?

    init {
        var sortName = name
        if (musicSettings.intelligentSorting) {
<<<<<<< HEAD
            sortName = sortName.replace(leadingPunctuation, "")
=======
            sortName = sortName.replace(LEADING_PUNCTUATION_REGEX, "")
>>>>>>> 78d9f9f6

            sortName =
                sortName.run {
                    when {
                        length > 5 && startsWith("the ", ignoreCase = true) -> substring(4)
                        length > 4 && startsWith("an ", ignoreCase = true) -> substring(3)
                        length > 3 && startsWith("a ", ignoreCase = true) -> substring(2)
                        else -> this
                    }
                }

            // Zero pad all numbers to six digits for better sorting
<<<<<<< HEAD
            sortName = sortName.replace(consecutiveDigits) { it.value.padStart(6, '0') }
=======
            sortName = sortName.replace(CONSECUTIVE_DIGITS_REGEX) { it.value.padStart(6, '0') }
>>>>>>> 78d9f9f6
        }

        collationKey = COLLATOR.getCollationKey(sortName)

        // Keep track of a string to use in the thumb view.
        // Simply show '#' for everything before 'A'
        // TODO: This needs to be moved elsewhere.
        thumbString =
            collationKey?.run {
                val thumbChar = sourceString.firstOrNull()
                if (thumbChar?.isLetter() == true) thumbChar.uppercase() else "#"
            }
    }

    override fun toString(): String = collationKey.sourceString

    override fun compareTo(other: SortName) = collationKey.compareTo(other.collationKey)

    override fun equals(other: Any?) = other is SortName && collationKey == other.collationKey

    override fun hashCode(): Int = collationKey.hashCode()

    private companion object {
        val COLLATOR: Collator = Collator.getInstance().apply { strength = Collator.PRIMARY }
<<<<<<< HEAD
        val leadingPunctuation: Regex = Regex("""^\p{Punct}+""")
        val consecutiveDigits: Regex = Regex("""\d+""")
=======
        val LEADING_PUNCTUATION_REGEX = Regex("[\\p{Punct}+]")
        val CONSECUTIVE_DIGITS_REGEX = Regex("\\d+")
>>>>>>> 78d9f9f6
    }
}

/**
 * Run [Music.resolveName] on each instance in the given list and concatenate them into a [String]
 * in a localized manner.
 *
 * @param context [Context] required
 * @return A concatenated string.
 */
fun <T : Music> List<T>.resolveNames(context: Context) =
    concatLocalized(context) { it.resolveName(context) }

/**
 * Returns if [Music.rawName] matches for each item in a list. Useful for scenarios where the
 * display information of an item must be compared without a context.
 *
 * @param other The list of items to compare to.
 * @return True if they are the same (by [Music.rawName]), false otherwise.
 */
fun <T : Music> List<T>.areRawNamesTheSame(other: List<T>): Boolean {
    for (i in 0 until max(size, other.size)) {
        val a = getOrNull(i) ?: return false
        val b = other.getOrNull(i) ?: return false
        if (a.rawName != b.rawName) {
            return false
        }
    }

    return true
}<|MERGE_RESOLUTION|>--- conflicted
+++ resolved
@@ -355,11 +355,7 @@
     init {
         var sortName = name
         if (musicSettings.intelligentSorting) {
-<<<<<<< HEAD
-            sortName = sortName.replace(leadingPunctuation, "")
-=======
             sortName = sortName.replace(LEADING_PUNCTUATION_REGEX, "")
->>>>>>> 78d9f9f6
 
             sortName =
                 sortName.run {
@@ -371,12 +367,7 @@
                     }
                 }
 
-            // Zero pad all numbers to six digits for better sorting
-<<<<<<< HEAD
-            sortName = sortName.replace(consecutiveDigits) { it.value.padStart(6, '0') }
-=======
             sortName = sortName.replace(CONSECUTIVE_DIGITS_REGEX) { it.value.padStart(6, '0') }
->>>>>>> 78d9f9f6
         }
 
         collationKey = COLLATOR.getCollationKey(sortName)
@@ -401,13 +392,8 @@
 
     private companion object {
         val COLLATOR: Collator = Collator.getInstance().apply { strength = Collator.PRIMARY }
-<<<<<<< HEAD
-        val leadingPunctuation: Regex = Regex("""^\p{Punct}+""")
-        val consecutiveDigits: Regex = Regex("""\d+""")
-=======
         val LEADING_PUNCTUATION_REGEX = Regex("[\\p{Punct}+]")
         val CONSECUTIVE_DIGITS_REGEX = Regex("\\d+")
->>>>>>> 78d9f9f6
     }
 }
 
